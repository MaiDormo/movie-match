--- conflicted
+++ resolved
@@ -11,21 +11,7 @@
       - OMDB_API_KEY=${OMDB_API_KEY}
     volumes:
       - ./adapter_services/omdb_adapter:/omdb_adapter 
-     
-  spotify-adapter:
-    build:
-      context: ./adapter_services/spotify_adapter
-    container_name: spotify-adapter
-    ports:
-      - "5004:5000"
-    env_file:
-      - .env
-    environment:
-      - SPOTIFY_CLIENT_ID=${SPOTIFY_CLIENT_ID}
-      - SPOTIFY_CLIENT_SECRET=${SPOTIFY_CLIENT_SECRET}
-    volumes:
-      - ./adapter_services/spotify_adapter:/spotify_adapter 
-    
+  
   streaming-availability-adapter:
     build:
       context: ./adapter_services/streaming_availability_adapter
@@ -49,63 +35,24 @@
       - .env
     environment:
       - TMDB_API_KEY=${TMDB_API_KEY}
-<<<<<<< HEAD
-  
-  user-db-adapter:
+    volumes:
+    - ./adapter_services/tmdb_adapter:/tmdb_adapter 
+     
+  spotify-adapter:
     build:
-      context: ./adapter_services/user_db_adapter
-    container_name: user-db-adapter
+      context: ./adapter_services/spotify_adapter
+    container_name: spotify-adapter
     ports:
-      - "5008:5000"
+      - "5004:5000"
     env_file:
       - .env
     environment:
-      - ATLAS_URI=${ATLAS_URI}
-      - DB_NAME=${DB_NAME}
+      - SPOTIFY_CLIENT_ID=${SPOTIFY_CLIENT_ID}
+      - SPOTIFY_CLIENT_SECRET=${SPOTIFY_CLIENT_SECRET}
+    volumes:
+      - ./adapter_services/spotify_adapter:/spotify_adapter 
+    
 
-  email-check-adapter:
-    build:
-      context: ./adapter_services/email_check_adapter
-    container_name: email-check-adapter
-    ports:
-      - "5009:5000"
-    env_file:
-      - .env
-    environment:
-      - ABSTRACT_API_KEY=${ABSTRACT_API_KEY}
-
-  valid-email-service:
-    build:
-      context: ./business_logic_services/valid_email_service
-    container_name: valid-email-service
-    ports:
-      - "5010:5000"
-    depends_on:
-      - email-check-adapter
-
-  user-registration-service:
-    build:
-      context: ./process_centric_services/user_registration_service
-    container_name: user-registration-service
-    ports:
-      - "5011:5000"
-    depends_on:
-      - valid-email-service
-      - user-db-adapter
-  
-  user-login-service:
-    build:
-      context: ./process_centric_services/user_login_service
-    container_name: user-login-service
-    ports:
-      - "5012:5000"
-    depends_on:
-      - user-db-adapter
-    env_file:
-      - .env
-=======
-    volumes:
-      - ./adapter_services/tmdb_adapter:/tmdb_adapter 
 
   interface-prova:
     build:
@@ -167,7 +114,59 @@
       - YOUTUBE_API_KEY=${YOUTUBE_API_KEY}
     volumes:
       - ./adapter_services/youtube_adapter:/youtube_adapter
->>>>>>> 3ce4356b
+
+  user-db-adapter:
+    build:
+      context: ./adapter_services/user_db_adapter
+    container_name: user-db-adapter
+    ports:
+      - "5010:5000"
+    env_file:
+      - .env
+    environment:
+      - ATLAS_URI=${ATLAS_URI}
+      - DB_NAME=${DB_NAME}
+
+  email-check-adapter:
+    build:
+      context: ./adapter_services/email_check_adapter
+    container_name: email-check-adapter
+    ports:
+      - "5011:5000"
+    env_file:
+      - .env
+    environment:
+      - ABSTRACT_API_KEY=${ABSTRACT_API_KEY}
+
+  valid-email-service:
+    build:
+      context: ./business_logic_services/valid_email_service
+    container_name: valid-email-service
+    ports:
+      - "5012:5000"
+    depends_on:
+      - email-check-adapter
+
+  user-registration-service:
+    build:
+      context: ./process_centric_services/user_registration_service
+    container_name: user-registration-service
+    ports:
+      - "5013:5000"
+    depends_on:
+      - valid-email-service
+      - user-db-adapter
+  
+  user-login-service:
+    build:
+      context: ./process_centric_services/user_login_service
+    container_name: user-login-service
+    ports:
+      - "5014:5000"
+    depends_on:
+      - user-db-adapter
+    env_file:
+      - .env
 
 volumes:
   movie-match: