<<<<<<< HEAD
/* Global Styles */
:root {
    --primary-color: #ff4a3f;
    --secondary-color: #1DB954;
    --text-color: #2c3e50;
    --background-light: #ffffff;
    --gradient-primary: linear-gradient(135deg, #ff6a5f, #ff4a3f);
    --gradient-secondary: linear-gradient(135deg, #1DB954, #1AA34A);
    --shadow-sm: 0 4px 6px rgba(0, 0, 0, 0.1);
    --shadow-md: 0 8px 15px rgba(0, 0, 0, 0.15);
    --border-radius-lg: 15px;
    --border-radius-md: 8px;
    --transition-standard: all 0.3s cubic-bezier(0.4, 0, 0.2, 1);
  }
  
  body {
      font-family: 'Roboto', sans-serif;
      margin: 0;
      padding: 2rem 0;
      background: var(--background-light);
      color: var(--text-color);
      min-height: 100vh;
      display: flex;
      justify-content: center;
      align-items: flex-start;
      transition: var(--transition-standard);
  }
  
  .container {
      display: grid;
      grid-template-columns: 1.5fr 1fr;
      gap: 2.5rem;
      width: 90%;
      max-width: 1400px;
      margin: 0 auto;
      animation: fadeIn 0.6s ease-out;
  }
  
  /* Movie Details Section */
  .movie-details {
      background: white;
      padding: 2rem;
      border-radius: var(--border-radius-lg);
      box-shadow: var(--shadow-sm);
      backdrop-filter: blur(10px);
      transition: var(--transition-standard);
  }
  
  .movie-details:hover {
      box-shadow: var(--shadow-md);
      transform: translateY(-5px);
  }
  
  .poster {
      width: 100%;
      max-width: 300px;
      height: auto;
      aspect-ratio: 2/3;
      object-fit: cover;
      border-radius: var(--border-radius-md);
      box-shadow: var(--shadow-sm);
      transition: var(--transition-standard);
      filter: brightness(1);
  }
  
  .poster:hover {
      transform: scale(1.03);
      filter: brightness(1.1);
      box-shadow: var(--shadow-md);
  }
  
  /* Video Container */
  .video-container {
      width: 100%;
      border-radius: var(--border-radius-md);
      overflow: hidden;
      box-shadow: var(--shadow-sm);
      background: black;
      position: relative;
      aspect-ratio: 16/9;
      transition: var(--transition-standard);
  }
  
  .video-container:hover {
      transform: scale(1.02);
      box-shadow: var(--shadow-md);
  }
  
  .video-container iframe {
      width: 100%;
      height: 100%;
      border: none;
  }
  
  /* Trivia Section */
  .trivia {
      background: white;
      padding: 2rem;
      border-radius: var(--border-radius-lg);
      box-shadow: var(--shadow-sm);
      height: fit-content;
      transition: var(--transition-standard);
  }
  
  .trivia:hover {
      box-shadow: var(--shadow-md);
  }
  
  .trivia button {
      padding: 0.75rem 1.5rem;
      border: none;
      border-radius: var(--border-radius-md);
      background: var(--gradient-primary);
      color: white;
      font-weight: 500;
      cursor: pointer;
      transition: var(--transition-standard);
  }
  
  .trivia button:hover:not(:disabled) {
      transform: translateY(-2px);
      box-shadow: var(--shadow-sm);
  }
  
  /* Spotify Integration */
  .spotify {
      background: var(--gradient-secondary);
      padding: 1.5rem;
      border-radius: var(--border-radius-lg);
      display: flex;
      align-items: center;
      gap: 1rem;
      cursor: pointer;
      transition: var(--transition-standard);
  }
  
  .spotify:hover {
      transform: translateY(-5px);
      box-shadow: var(--shadow-md);
  }
  
  .spotify img {
      width: 80px;
      height: 80px;
      border-radius: var(--border-radius-md);
      object-fit: cover;
  }
  
  .playlist-info {
      color: white;
  }
  
  .spotify-logo {
      width: 80px;
      opacity: 0.9;
      transition: var(--transition-standard);
  }
  
  /* Streaming Services */
  .streaming-button {
      display: inline-flex;
      align-items: center;
      gap: 0.5rem;
      padding: 0.75rem 1.5rem;
      background: var(--gradient-primary);
      color: white;
      border-radius: 2rem;
      font-weight: 500;
      transition: var(--transition-standard);
  }
  
  .streaming-button:hover {
      transform: translateY(-2px);
      box-shadow: var(--shadow-sm);
  }
  
  /* Responsive Design */
  @media (max-width: 1024px) {
      .container {
          grid-template-columns: 1fr;
          gap: 2rem;
      }
      
      .movie-details, .right-column {
          width: 100%;
      }
  }
  
  /* Animations */
  @keyframes fadeIn {
      from {
          opacity: 0;
          transform: translateY(30px);
      }
      to {
          opacity: 1;
          transform: translateY(0);
      }
  }
=======
body {
    font-family: 'Roboto', sans-serif;
    margin: 0;
    padding: 0;
    background: #fff;
    color: #333;
    display: flex;
    justify-content: center;
    align-items: flex-start;
    text-align: center;
    transition: background 0.5s ease;
    overscroll-behavior: none;
    padding-top: 30px;
    padding-bottom: 30px;
}

.container {
    display: flex;
    justify-content: space-between;
    gap: 40px;
    width: 80%;
    max-width: 1400px;
    margin-bottom: 30px;
    animation: fadeIn 1s ease-in-out;
}

.movie-details {
    flex: 1.5;
    min-width: 300px;
    padding: 30px;
    background: #F6F7EB;
    border-radius: 15px;
    box-shadow: 0 4px 10px rgba(0, 0, 0, 0.1);
    transition: transform 0.3s ease, box-shadow 0.3s ease;
}

.poster {
    width: 300px;
    height: 450px;
    object-fit: cover;
    border-radius: 8px;
    box-shadow: 0 4px 8px rgba(0, 0, 0, 0.2);
    margin-bottom: 40px;
    transition: transform 0.3s ease;
}

.poster:hover {
    transform: scale(1.05);
}

.right-column {
    display: flex;
    flex-direction: column;
    gap: 20px;
    flex: 1;
}

.trivia {
    padding: 30px;
    background: #F6F7EB;
    border-radius: 15px;
    box-shadow: 0 4px 10px rgba(0, 0, 0, 0.1);
    text-align: left;
    width: 350px;
    overflow: auto;
    margin-top: 0;
    transition: transform 0.3s ease, box-shadow 0.3s ease;
}

.trivia-button {
    margin: 5px;
    padding: 10px 20px;
    font-size: 1em;
    border: none;
    border-radius: 5px;
    cursor: pointer;
    background: #7e4d4f;
    color: white;
    transition: background-color 0.3s ease, transform 0.3s ease;
}

.trivia-button:hover {
    background: #453636;
    transform: scale(1.05);
}

.trivia-button:disabled {
    cursor: default;
    opacity: 0.7;
}

/* Aggiungi questa parte al tuo CSS */
.streaming-button {
    background-color: #7e4d4f;
    color: white;
    padding: 10px 20px; 
    border: none;
    border-radius: 10px;
    cursor: pointer;
    font-size: 16px;
    transition: transform 0.3s ease, background-color 0.3s ease;
}

.streaming-button:hover {
    transform: scale(1.05);
    /* Ingrandisce il bottone */
    background-color: #453636;
    /* Scurisce il bottone */
}


::-webkit-scrollbar {
    -webkit-appearance: none;
    width: 7px;
}

::-webkit-scrollbar-thumb {
    border-radius: 4px;
    background-color: rgba(0, 0, 0, .5);
    -webkit-box-shadow: 0 0 1px rgba(255, 255, 255, .5);
}

.spotify {
    display: flex;
    align-items: center;
    padding: 30px;
    text-align: left;
    background: linear-gradient(135deg, #1DB954, #1AA34A);
    border-radius: 15px;
    box-shadow: 0 4px 10px rgba(0, 0, 0, 0.1);
    width: 350px;
    cursor: pointer;
    position: relative;
    overflow: hidden;
    transition: transform 0.3s ease, box-shadow 0.3s ease;
}

.spotify:hover {
    transform: translateY(-10px);
    box-shadow: 0 8px 20px rgba(0, 0, 0, 0.2);
}

.spotify img {
    border-radius: 8px;
    width: 100px;
    height: 100px;
    object-fit: cover;
}

.spotify .playlist-info {
    flex: 1;
    margin-left: 15px;
    display: flex;
    flex-direction: column;
    justify-content: center;
    color: white;
}

.spotify .playlist-info h2 {
    margin: 0;
    font-size: 1.2em;
    font-weight: bold;
}

.spotify .playlist-info p {
    margin: 5px 0 0;
    font-size: 0.9em;
}

.spotify .spotify-logo {
    position: absolute;
    bottom: 10px;
    right: 10px;
    width: 60px;
    margin: 10px;
    /* Aumenta la larghezza */
    height: auto;
    /* Mantieni le proporzioni */
    opacity: 0.8;
    transition: opacity 0.3s ease;
}


.spotify:hover .spotify-logo {
    opacity: 1;
}


@media (max-width: 768px) {
    .container {
        flex-direction: column;
        align-items: center;
    }

    .movie-details,
    .right-column,
    .trivia,
    .spotify {
        width: 100%;
        max-width: 100%;
    }
}

.video-container {
    width: 100%;
    margin-bottom: 20px;
    border-radius: 8px;
    overflow: hidden;
    box-shadow: 0 4px 8px rgba(0, 0, 0, 0.2);
    transition: transform 0.3s ease;
}

.video-container:hover {
    transform: scale(1.05);
}

.video-container iframe {
    width: 100%;
    aspect-ratio: 16/9;
    border: none;
    display: block;
}

@keyframes fadeIn {
    from {
        opacity: 0;
        transform: translateY(20px);
    }

    to {
        opacity: 1;
        transform: translateY(0);
    }
}
>>>>>>> f6c0201a
<|MERGE_RESOLUTION|>--- conflicted
+++ resolved
@@ -1,204 +1,3 @@
-<<<<<<< HEAD
-/* Global Styles */
-:root {
-    --primary-color: #ff4a3f;
-    --secondary-color: #1DB954;
-    --text-color: #2c3e50;
-    --background-light: #ffffff;
-    --gradient-primary: linear-gradient(135deg, #ff6a5f, #ff4a3f);
-    --gradient-secondary: linear-gradient(135deg, #1DB954, #1AA34A);
-    --shadow-sm: 0 4px 6px rgba(0, 0, 0, 0.1);
-    --shadow-md: 0 8px 15px rgba(0, 0, 0, 0.15);
-    --border-radius-lg: 15px;
-    --border-radius-md: 8px;
-    --transition-standard: all 0.3s cubic-bezier(0.4, 0, 0.2, 1);
-  }
-  
-  body {
-      font-family: 'Roboto', sans-serif;
-      margin: 0;
-      padding: 2rem 0;
-      background: var(--background-light);
-      color: var(--text-color);
-      min-height: 100vh;
-      display: flex;
-      justify-content: center;
-      align-items: flex-start;
-      transition: var(--transition-standard);
-  }
-  
-  .container {
-      display: grid;
-      grid-template-columns: 1.5fr 1fr;
-      gap: 2.5rem;
-      width: 90%;
-      max-width: 1400px;
-      margin: 0 auto;
-      animation: fadeIn 0.6s ease-out;
-  }
-  
-  /* Movie Details Section */
-  .movie-details {
-      background: white;
-      padding: 2rem;
-      border-radius: var(--border-radius-lg);
-      box-shadow: var(--shadow-sm);
-      backdrop-filter: blur(10px);
-      transition: var(--transition-standard);
-  }
-  
-  .movie-details:hover {
-      box-shadow: var(--shadow-md);
-      transform: translateY(-5px);
-  }
-  
-  .poster {
-      width: 100%;
-      max-width: 300px;
-      height: auto;
-      aspect-ratio: 2/3;
-      object-fit: cover;
-      border-radius: var(--border-radius-md);
-      box-shadow: var(--shadow-sm);
-      transition: var(--transition-standard);
-      filter: brightness(1);
-  }
-  
-  .poster:hover {
-      transform: scale(1.03);
-      filter: brightness(1.1);
-      box-shadow: var(--shadow-md);
-  }
-  
-  /* Video Container */
-  .video-container {
-      width: 100%;
-      border-radius: var(--border-radius-md);
-      overflow: hidden;
-      box-shadow: var(--shadow-sm);
-      background: black;
-      position: relative;
-      aspect-ratio: 16/9;
-      transition: var(--transition-standard);
-  }
-  
-  .video-container:hover {
-      transform: scale(1.02);
-      box-shadow: var(--shadow-md);
-  }
-  
-  .video-container iframe {
-      width: 100%;
-      height: 100%;
-      border: none;
-  }
-  
-  /* Trivia Section */
-  .trivia {
-      background: white;
-      padding: 2rem;
-      border-radius: var(--border-radius-lg);
-      box-shadow: var(--shadow-sm);
-      height: fit-content;
-      transition: var(--transition-standard);
-  }
-  
-  .trivia:hover {
-      box-shadow: var(--shadow-md);
-  }
-  
-  .trivia button {
-      padding: 0.75rem 1.5rem;
-      border: none;
-      border-radius: var(--border-radius-md);
-      background: var(--gradient-primary);
-      color: white;
-      font-weight: 500;
-      cursor: pointer;
-      transition: var(--transition-standard);
-  }
-  
-  .trivia button:hover:not(:disabled) {
-      transform: translateY(-2px);
-      box-shadow: var(--shadow-sm);
-  }
-  
-  /* Spotify Integration */
-  .spotify {
-      background: var(--gradient-secondary);
-      padding: 1.5rem;
-      border-radius: var(--border-radius-lg);
-      display: flex;
-      align-items: center;
-      gap: 1rem;
-      cursor: pointer;
-      transition: var(--transition-standard);
-  }
-  
-  .spotify:hover {
-      transform: translateY(-5px);
-      box-shadow: var(--shadow-md);
-  }
-  
-  .spotify img {
-      width: 80px;
-      height: 80px;
-      border-radius: var(--border-radius-md);
-      object-fit: cover;
-  }
-  
-  .playlist-info {
-      color: white;
-  }
-  
-  .spotify-logo {
-      width: 80px;
-      opacity: 0.9;
-      transition: var(--transition-standard);
-  }
-  
-  /* Streaming Services */
-  .streaming-button {
-      display: inline-flex;
-      align-items: center;
-      gap: 0.5rem;
-      padding: 0.75rem 1.5rem;
-      background: var(--gradient-primary);
-      color: white;
-      border-radius: 2rem;
-      font-weight: 500;
-      transition: var(--transition-standard);
-  }
-  
-  .streaming-button:hover {
-      transform: translateY(-2px);
-      box-shadow: var(--shadow-sm);
-  }
-  
-  /* Responsive Design */
-  @media (max-width: 1024px) {
-      .container {
-          grid-template-columns: 1fr;
-          gap: 2rem;
-      }
-      
-      .movie-details, .right-column {
-          width: 100%;
-      }
-  }
-  
-  /* Animations */
-  @keyframes fadeIn {
-      from {
-          opacity: 0;
-          transform: translateY(30px);
-      }
-      to {
-          opacity: 1;
-          transform: translateY(0);
-      }
-  }
-=======
 body {
     font-family: 'Roboto', sans-serif;
     margin: 0;
@@ -432,5 +231,4 @@
         opacity: 1;
         transform: translateY(0);
     }
-}
->>>>>>> f6c0201a
+}